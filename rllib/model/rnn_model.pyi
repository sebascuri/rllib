--- conflicted
+++ resolved
@@ -1,8 +1,5 @@
 from typing import Any, Optional, Tuple, Type, Union, Sequence
-<<<<<<< HEAD
-=======
 
->>>>>>> 0046fc16
 import torch
 
 from .nn_model import NNModel
