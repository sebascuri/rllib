from typing import Any, Optional, Tuple

from torch import Tensor

from rllib.agent.abstract_agent import AbstractAgent
from rllib.dataset.datatypes import Observation, TupleDistribution
from rllib.model import AbstractModel

def get_target(model: AbstractModel, observation: Observation) -> Tensor: ...
def get_prediction(
    model: AbstractModel,
    observation: Observation,
    dynamical_model: Optional[AbstractModel] = ...,
) -> TupleDistribution: ...
def gaussian_cdf(x: Tensor, mean: Tensor, chol_std: Tensor) -> Tensor: ...
def calibration_count(
    target: Tensor, mean: Tensor, chol_std: Tensor, buckets: Tensor
) -> Tensor: ...
def calibration_score(
    model: AbstractModel,
    observation: Observation,
    bins: int = ...,
    dynamical_model: Optional[AbstractModel] = ...,
) -> Tensor: ...
def sharpness(
    model: AbstractModel,
    observation: Observation,
    dynamical_model: Optional[AbstractModel] = ...,
) -> Tensor: ...
def model_mse(
    model: AbstractModel,
    observation: Observation,
    dynamical_model: Optional[AbstractModel] = ...,
) -> Tensor: ...
def model_loss(
    model: AbstractModel,
    observation: Observation,
    dynamical_model: Optional[AbstractModel] = ...,
) -> Tensor: ...
def rollout_predictions(
<<<<<<< HEAD
    dynamical_model: AbstractModel,
    model: AbstractModel,
    initial_state: Tensor,
    action_sequence: Tensor,
) -> TupleDistribution: ...
=======
        dynamical_model: AbstractModel,
        model: AbstractModel,
        initial_state: Tensor,
        action_sequence: Tensor) -> TupleDistribution: ...
def get_model_validation_score(model: AbstractModel, observation: Observation, dynamical_model: Optional[AbstractModel]=...
                               ) -> Tuple[Tensor, Tensor, Tensor, Tensor]: ...
>>>>>>> 9c1c6fd2

class Evaluate(object):
    agent: AbstractAgent
    def __init__(self, agent: AbstractAgent) -> None: ...
    def __enter__(self) -> None: ...
    def __exit__(self, *args: Any) -> None: ...<|MERGE_RESOLUTION|>--- conflicted
+++ resolved
@@ -38,20 +38,16 @@
     dynamical_model: Optional[AbstractModel] = ...,
 ) -> Tensor: ...
 def rollout_predictions(
-<<<<<<< HEAD
     dynamical_model: AbstractModel,
     model: AbstractModel,
     initial_state: Tensor,
     action_sequence: Tensor,
 ) -> TupleDistribution: ...
-=======
-        dynamical_model: AbstractModel,
-        model: AbstractModel,
-        initial_state: Tensor,
-        action_sequence: Tensor) -> TupleDistribution: ...
-def get_model_validation_score(model: AbstractModel, observation: Observation, dynamical_model: Optional[AbstractModel]=...
-                               ) -> Tuple[Tensor, Tensor, Tensor, Tensor]: ...
->>>>>>> 9c1c6fd2
+def get_model_validation_score(
+    model: AbstractModel,
+    observation: Observation,
+    dynamical_model: Optional[AbstractModel]=...
+) -> Tuple[Tensor, Tensor, Tensor, Tensor]: ...
 
 class Evaluate(object):
     agent: AbstractAgent
